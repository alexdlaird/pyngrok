--- conflicted
+++ resolved
@@ -4,11 +4,7 @@
 
 __author__ = "Alex Laird"
 __copyright__ = "Copyright 2020, Alex Laird"
-<<<<<<< HEAD
-__version__ = "4.2.2"
-=======
 __version__ = "5.0.0"
->>>>>>> e837536f
 
 name = "pyngrok" if os.environ.get("BUILD_PACKAGE_AS_NGROK", "False") != "True" else "ngrok"
 
