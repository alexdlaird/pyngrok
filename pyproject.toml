[project]
name = "pyngrok"
dynamic = ["version"]
description = "A Python wrapper for ngrok."
readme = "README.md"
license = { file = "LICENSE" }
maintainers = [{ name = "Alex Laird", email = "contact@alexlaird.com" }]
requires-python = ">=3.8"
dependencies = [
    "PyYAML>=5.1"
]
classifiers = [
    "Development Status :: 6 - Mature",
    "Environment :: Console",
    "Environment :: Web Environment",
    "Intended Audience :: Developers",
    "License :: OSI Approved :: MIT License",
    "Operating System :: MacOS",
    "Operating System :: Microsoft :: Windows",
    "Operating System :: OS Independent",
    "Operating System :: POSIX",
    "Operating System :: POSIX :: BSD :: FreeBSD",
    "Operating System :: POSIX :: Linux",
    "Operating System :: Unix",
    "Programming Language :: Python :: 3",
    "Programming Language :: Python :: 3.8",
    "Programming Language :: Python :: 3.9",
    "Programming Language :: Python :: 3.10",
    "Programming Language :: Python :: 3.11",
    "Programming Language :: Python :: 3.12",
    "Programming Language :: Python :: Implementation :: CPython",
    "Programming Language :: Python :: Implementation :: PyPy",
    "Topic :: Database :: Database Engines/Servers",
    "Topic :: Internet :: Proxy Servers",
    "Topic :: Internet :: WWW/HTTP :: Dynamic Content",
    "Topic :: Internet :: WWW/HTTP :: HTTP Servers",
    "Topic :: Software Development :: Build Tools",
    "Topic :: Software Development :: Testing",
    "Topic :: Software Development :: Libraries :: Python Modules",
]

[project.optional-dependencies]
dev = [
    "coverage[toml]",
    "psutil",
    "flake8",
    "flake8-pyproject",
    "pep8-naming"
]
docs = [
    "Sphinx",
    "sphinx-notfound-page",
<<<<<<< HEAD
    "sphinx_autodoc_typehints",
=======
    "sphinx_autodoc_typehints==1.25.2",
    "sphinx-substitution-extensions",
>>>>>>> 7493be0d
    "mypy",
    "types-PyYAML"
]

[project.scripts]
ngrok = "pyngrok.ngrok:main"
pyngrok = "pyngrok.ngrok:main"

[project.urls]
Changelog = "https://github.com/alexdlaird/pyngrok/blob/main/CHANGELOG.md"
Documentation = "https://pyngrok.readthedocs.io"
Sponsor = "https://github.com/sponsors/alexdlaird"
"Source Code" = "https://github.com/alexdlaird/pyngrok"

[tool.setuptools.dynamic]
version = { attr = "pyngrok.__version__" }

[tool.coverage.run]
omit = [
    "venv/**",
    "*/tests/**"
]

[tool.coverage.report]
precision = 2
exclude_lines = [
    "pragma: no cover",
    "def __repr__",
    "if self.debug",
    "if settings.DEBUG",
    "raise AssertionError",
    "raise NotImplementedError",
    "if 0:",
    "if __name__ == .__main__.:",
]

[tool.coverage.xml]
output = "build/coverage/coverage.xml"

[tool.coverage.html]
title = "Coverage Report"
directory = "build/coverage"

[tool.flake8]
max-line-length = 119
statistics = true
exclude = "docs/*,venv/*,build/*,dist/*,.egg-info/*"<|MERGE_RESOLUTION|>--- conflicted
+++ resolved
@@ -50,12 +50,8 @@
 docs = [
     "Sphinx",
     "sphinx-notfound-page",
-<<<<<<< HEAD
-    "sphinx_autodoc_typehints",
-=======
     "sphinx_autodoc_typehints==1.25.2",
     "sphinx-substitution-extensions",
->>>>>>> 7493be0d
     "mypy",
     "types-PyYAML"
 ]
