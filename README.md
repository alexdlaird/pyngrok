<p align="center"><img alt="pyngrok - a Python wrapper for ngrok" src="https://pyngrok.readthedocs.io/en/latest/_images/logo.png" /></p>

[![PyPI version](https://badge.fury.io/py/pyngrok.svg)](https://badge.fury.io/py/pyngrok)
[![Build Status](https://travis-ci.org/alexdlaird/pyngrok.svg?branch=master)](https://travis-ci.org/alexdlaird/pyngrok)
[![codecov](https://codecov.io/gh/alexdlaird/pyngrok/branch/master/graph/badge.svg)](https://codecov.io/gh/alexdlaird/pyngrok)
[![Documentation Status](https://readthedocs.org/projects/pyngrok/badge/?version=latest)](https://pyngrok.readthedocs.io/en/latest/?badge=latest)
[![image](https://img.shields.io/pypi/pyversions/pyngrok.svg)](https://pypi.org/project/pyngrok/)
[![PyPI license](https://img.shields.io/pypi/l/pyngrok.svg)](https://pypi.org/project/pyngrok/)
[![Tweet](https://img.shields.io/twitter/url/http/shields.io.svg?style=social)](https://twitter.com/intent/tweet?text=Check+out+%23pyngrok%2C+a+Python+wrapper+for+%23ngrok+that+lets+you+programmatically+open+secure+%23tunnels+to+local+web+servers%2C+build+%23webhook+integrations%2C+enable+SSH+access%2C+test+chatbots%2C+demo+from+your+own+machine%2C+and+more.%0D%0A%0D%0A&url=https://github.com/alexdlaird/pyngrok&via=alexdlaird)

`pyngrok` is a Python wrapper for `ngrok` that manages its own binary and puts
it on your path, making `ngrok` readily available from anywhere on the command line and via a
convenient Python API.

[ngrok](https://ngrok.com) is a reverse proxy tool that opens secure tunnels from public URLs to localhost, perfect
for exposing local web servers, building webhook integrations, enabling SSH access, testing chatbots, demoing from
your own machine, and more, and its made even more powerful with native Python integration through `pyngrok`.

## Installation

`pyngrok` is available on [PyPI](https://pypi.org/project/pyngrok/) and can be installed
using `pip`:

```sh
pip install pyngrok
```

or `conda`:

```sh
conda install -c conda-forge pyngrok
```

That's it! `pyngrok` is now available as a package to our Python projects, and `ngrok` is now available from
the command line.

## Basic Usage

To open a tunnel, use the [`connect`](https://pyngrok.readthedocs.io/en/latest/api.html#pyngrok.ngrok.connect) method,
which returns a `NgrokTunnel` that has a reference to the public URL generated by `ngrok`.

```python
from pyngrok import ngrok

# Open a HTTP tunnel on the default port 80
# <NgrokTunnel: "http://<public_sub>.ngrok.io" -> "http://localhost:80">
http_tunnel = ngrok.connect()
# Open a SSH tunnel
# <NgrokTunnel: "tcp://0.tcp.ngrok.io:12345" -> "localhost:22">
ssh_tunnel = ngrok.connect(22, "tcp")
```

The [`connect`](https://pyngrok.readthedocs.io/en/latest/api.html#pyngrok.ngrok.connect) method takes takes `kwargs` as
well, which allows us to pass additional properties that are [supported by ngrok](https://ngrok.com/docs#tunnel-definitions).

This package puts the default `ngrok` binary on our path, so all features of `ngrok` are
available on the command line.

```sh
ngrok http 80
```

For details on how to fully leverage `ngrok` from the command line, see [ngrok's official documentation](https://ngrok.com/docs).

### Python 2.7

<<<<<<< HEAD
The last version of `pyngrok` to support Python 2.7 was 4.1. To use `pyngrok` with Python 2.7, pin `pyngrok>=4.1,<4.2`.
=======
The last version of `pyngrok` to support Python 2.7 was 4.1.x. To use `pyngrok` with Python 2.7,
pin `pyngrok>=4.1,<4.2`.
>>>>>>> f81c1707

## Documentation

For more advanced usage, `pyngrok`'s official documentation is available at [http://pyngrok.readthedocs.io](http://pyngrok.readthedocs.io).

## Contributing

If you would like to get involved, be sure to review the [Contribution Guide](https://github.com/alexdlaird/pyngrok/blob/master/CONTRIBUTING.rst).

Want to contribute financially? If you've found `pyngrok` useful, [a donation](https://www.paypal.me/alexdlaird>) would
also be greatly appreciated!<|MERGE_RESOLUTION|>--- conflicted
+++ resolved
@@ -64,12 +64,8 @@
 
 ### Python 2.7
 
-<<<<<<< HEAD
-The last version of `pyngrok` to support Python 2.7 was 4.1. To use `pyngrok` with Python 2.7, pin `pyngrok>=4.1,<4.2`.
-=======
 The last version of `pyngrok` to support Python 2.7 was 4.1.x. To use `pyngrok` with Python 2.7,
 pin `pyngrok>=4.1,<4.2`.
->>>>>>> f81c1707
 
 ## Documentation
 
