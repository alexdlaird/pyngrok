--- conflicted
+++ resolved
@@ -14,11 +14,7 @@
 
 __author__ = "Alex Laird"
 __copyright__ = "Copyright 2023, Alex Laird"
-<<<<<<< HEAD
 __version__ = "6.0.0"
-=======
-__version__ = "5.2.3"
->>>>>>> 2ff236f8
 
 from pyngrok.installer import get_default_config
 
