import json
import logging
import os
import socket
import sys
import uuid
from http import HTTPStatus
from urllib.error import HTTPError, URLError
from urllib.parse import urlencode
from urllib.request import urlopen, Request

from pyngrok import process, conf, installer
from pyngrok.exception import PyngrokNgrokHTTPError, PyngrokNgrokURLError, PyngrokSecurityError, PyngrokError

__author__ = "Alex Laird"
__copyright__ = "Copyright 2020, Alex Laird"
<<<<<<< HEAD
__version__ = "4.2.2"
=======
__version__ = "5.0.0"
>>>>>>> e837536f

logger = logging.getLogger(__name__)

_current_tunnels = {}


class NgrokTunnel:
    """
    An object containing information about a ``ngrok`` tunnel.

    :var data: The original tunnel data.
    :vartype data: dict
    :var name: The name of the tunnel.
    :vartype name: str
    :var proto: A valid `tunnel protocol <https://ngrok.com/docs#tunnel-definitions>`_.
    :vartype proto: str
    :var uri: The tunnel URI, a relative path that can be used to make requests to the ``ngrok`` web interface.
    :vartype uri: str
    :var public_url: The public ``ngrok`` URL.
    :vartype public_url: str
    :var config: The config for the tunnel.
    :vartype config: dict
    :var metrics: Metrics for `the tunnel <https://ngrok.com/docs#list-tunnels>`_.
    :vartype metrics: dict
    :var pyngrok_config: The ``pyngrok`` configuration to use when interacting with the ``ngrok``.
    :vartype pyngrok_config: PyngrokConfig
    :var api_url: The API URL for the ``ngrok`` web interface.
    :vartype api_url: str
    """

    def __init__(self, data, pyngrok_config, api_url):
        self.data = data

        self.name = data.get("name")
        self.proto = data.get("proto")
        self.uri = data.get("uri")
        self.public_url = data.get("public_url")
        self.config = data.get("config", {})
        self.metrics = data.get("metrics", {})

        self.pyngrok_config = pyngrok_config
        self.api_url = api_url

    def __repr__(self):
        return "<NgrokTunnel: \"{}\" -> \"{}\">".format(self.public_url, self.config["addr"]) if self.config.get(
            "addr", None) else "<pending Tunnel>"

    def __str__(self):  # pragma: no cover
        return "NgrokTunnel: \"{}\" -> \"{}\"".format(self.public_url, self.config["addr"]) if self.config.get(
            "addr", None) else "<pending Tunnel>"

    def refresh_metrics(self):
        """
        Get the latest metrics for the tunnel and update the ``metrics`` variable.
        """
        logger.info("Refreshing metrics for tunnel: {}".format(self.public_url))

        data = api_request("{}{}".format(self.api_url, self.uri), method="GET",
                           timeout=self.pyngrok_config.request_timeout)

        if "metrics" not in data:
            raise PyngrokError("The ngrok API did not return \"metrics\" in the response")

        self.data["metrics"] = data["metrics"]
        self.metrics = self.data["metrics"]


def install_ngrok(pyngrok_config=None):
    """
    Download, install, and initialize ``ngrok`` for the given config. If ``ngrok`` and its default
    config is already installed, calling this method will do nothing.

    :param pyngrok_config: A ``pyngrok`` configuration to use when interacting with the ``ngrok`` binary,
        overriding :func:`~pyngrok.conf.get_default()`.
    :type pyngrok_config: PyngrokConfig, optional
    """
    if pyngrok_config is None:
        pyngrok_config = conf.get_default()

    if not os.path.exists(pyngrok_config.ngrok_path):
        installer.install_ngrok(pyngrok_config.ngrok_path)

    # If no config_path is set, ngrok will use its default path
    if pyngrok_config.config_path is not None:
        config_path = pyngrok_config.config_path
    else:
        config_path = conf.DEFAULT_NGROK_CONFIG_PATH

    # Install the config to the requested path
    if not os.path.exists(config_path):
        installer.install_default_config(config_path)

    # Install the default config, even if we don't need it this time, if it doesn't already exist
    if conf.DEFAULT_NGROK_CONFIG_PATH != config_path and \
            not os.path.exists(conf.DEFAULT_NGROK_CONFIG_PATH):
        installer.install_default_config(conf.DEFAULT_NGROK_CONFIG_PATH)


def set_auth_token(token, pyngrok_config=None):
    """
    Set the ``ngrok`` auth token in the config file, enabling authenticated features (for instance,
    more concurrent tunnels, custom subdomains, etc.).

    If ``ngrok`` is not installed at :class:`~pyngrok.conf.PyngrokConfig`'s ``ngrok_path``, calling this method
    will first download and install ``ngrok``.

    :param token: The auth token to set.
    :type token: str
    :param pyngrok_config: A ``pyngrok`` configuration to use when interacting with the ``ngrok`` binary,
        overriding :func:`~pyngrok.conf.get_default()`.
    :type pyngrok_config: PyngrokConfig, optional
    """
    if pyngrok_config is None:
        pyngrok_config = conf.get_default()

    install_ngrok(pyngrok_config)

    process.set_auth_token(pyngrok_config, token)


def get_ngrok_process(pyngrok_config=None):
    """
    Get the current ``ngrok`` process for the given config's ``ngrok_path``.

    If ``ngrok`` is not installed at :class:`~pyngrok.conf.PyngrokConfig`'s ``ngrok_path``, calling this method
    will first download and install ``ngrok``.

    If ``ngrok`` is not running, calling this method will first start a process with
    :class:`~pyngrok.conf.PyngrokConfig`.

    Use :func:`~pyngrok.process.is_process_running` to check if a process is running without also implicitly
    installing and starting it.

    :param pyngrok_config: A ``pyngrok`` configuration to use when interacting with the ``ngrok`` binary,
        overriding :func:`~pyngrok.conf.get_default()`.
    :type pyngrok_config: PyngrokConfig, optional
    :return: The ``ngrok`` process.
    :rtype: NgrokProcess
    """
    if pyngrok_config is None:
        pyngrok_config = conf.get_default()

    install_ngrok(pyngrok_config)

    return process.get_process(pyngrok_config)


def connect(addr=None, proto=None, name=None, pyngrok_config=None, **options):
    """
    Establish a new ``ngrok`` tunnel for the given protocol to the given port, returning a object representing
    the connected tunnel.

    If a `tunnel definition in ngrok's config file <https://ngrok.com/docs#tunnel-definitions>`_ matches the given
    ``name``, it will be loaded and used to start the tunnel. When ``name`` is ``None`` and a "pyngrok-default" tunnel
    definition exists in ``ngrok``'s config, it will be loaded and use. Any ``kwargs`` passed as ``options`` will
    override properties from the loaded tunnel definition.

    If ``ngrok`` is not installed at :class:`~pyngrok.conf.PyngrokConfig`'s ``ngrok_path``, calling this method
    will first download and install ``ngrok``.

    If ``ngrok`` is not running, calling this method will first start a process with
    :class:`~pyngrok.conf.PyngrokConfig`.

    :param addr: The local port to which the tunnel will forward traffic, or a
        `local directory or network address <https://ngrok.com/docs#http-file-urls>`_, defaults to "80".
    :type addr: str, optional
    :param proto: The protocol to tunnel, defaults to "http".
    :type proto: str, optional
    :param name: A friendly name for the tunnel, or the name of a `ngrok tunnel definition <https://ngrok.com/docs#tunnel-definitions>`_
        to be used.
    :type name: str, optional
    :param pyngrok_config: A ``pyngrok`` configuration to use when interacting with the ``ngrok`` binary,
        overriding :func:`~pyngrok.conf.get_default()`.
    :type pyngrok_config: PyngrokConfig, optional
    :param options: Remaining ``kwargs`` are passed as `configuration for the ngrok
        tunnel <https://ngrok.com/docs#tunnel-definitions>`_.
    :type options: dict, optional
    :return: The created ``ngrok`` tunnel.
    :rtype: NgrokTunnel
    """
    if pyngrok_config is None:
        pyngrok_config = conf.get_default()

    if pyngrok_config.config_path is not None:
        config_path = pyngrok_config.config_path
    else:
        config_path = conf.DEFAULT_NGROK_CONFIG_PATH

    if os.path.exists(config_path):
        config = installer.get_ngrok_config(config_path)
    else:
        config = {}

    # If a "pyngrok-default" tunnel definition exists in the ngrok config, use that
    tunnel_definitions = config.get("tunnels", {})
    if not name and "pyngrok-default" in tunnel_definitions:
        name = "pyngrok-default"

    # Use a tunnel definition for the given name, if it exists
    if name and name in tunnel_definitions:
        tunnel_definition = tunnel_definitions[name]

        addr = tunnel_definition.get("addr") if not addr else addr
        proto = tunnel_definition.get("proto") if not proto else proto
        # Use the tunnel definition as the base, but override with any passed in options
        tunnel_definition.update(options)
        options = tunnel_definition

    addr = str(addr) if addr else "80"
    if not proto:
        proto = "http"

    if not name:
        if not addr.startswith("file://"):
            name = "{}-{}-{}".format(proto, addr, uuid.uuid4())
        else:
            name = "{}-file-{}".format(proto, uuid.uuid4())

    logger.info("Opening tunnel named: {}".format(name))

    config = {
        "name": name,
        "addr": addr,
        "proto": proto
    }
    options.update(config)

    api_url = get_ngrok_process(pyngrok_config).api_url

    logger.debug("Creating tunnel with options: {}".format(options))

    tunnel = NgrokTunnel(api_request("{}/api/tunnels".format(api_url), method="POST", data=options,
                                     timeout=pyngrok_config.request_timeout),
                         pyngrok_config, api_url)

    if proto == "http" and not options.get("bind_tls", False):
        tunnel = NgrokTunnel(api_request("{}{}%20%28http%29".format(api_url, tunnel.uri), method="GET",
                                         timeout=pyngrok_config.request_timeout),
                             pyngrok_config, api_url)

    _current_tunnels[tunnel.public_url] = tunnel

    return tunnel


def disconnect(public_url, pyngrok_config=None):
    """
    Disconnect the ``ngrok`` tunnel for the given URL, if open.

    :param public_url: The public URL of the tunnel to disconnect.
    :type public_url: str
    :param pyngrok_config: A ``pyngrok`` configuration to use when interacting with the ``ngrok`` binary,
        overriding :func:`~pyngrok.conf.get_default()`.
    :type pyngrok_config: PyngrokConfig, optional
    """
    if pyngrok_config is None:
        pyngrok_config = conf.get_default()

    # If ngrok is not running, there are no tunnels to disconnect
    if not process.is_process_running(pyngrok_config.ngrok_path):
        return

    api_url = get_ngrok_process(pyngrok_config).api_url

    if public_url not in _current_tunnels:
        get_tunnels(pyngrok_config)

        # One more check, if the given URL is still not in the list of tunnels, it is not active
        if public_url not in _current_tunnels:
            return

    tunnel = _current_tunnels[public_url]

    logger.info("Disconnecting tunnel: {}".format(tunnel.public_url))

    api_request("{}{}".format(api_url, tunnel.uri), method="DELETE",
                timeout=pyngrok_config.request_timeout)

    _current_tunnels.pop(public_url, None)


def get_tunnels(pyngrok_config=None):
    """
    Get a list of active ``ngrok`` tunnels for the given config's ``ngrok_path``.

    If ``ngrok`` is not installed at :class:`~pyngrok.conf.PyngrokConfig`'s ``ngrok_path``, calling this method
    will first download and install ``ngrok``.

    If ``ngrok`` is not running, calling this method will first start a process with
    :class:`~pyngrok.conf.PyngrokConfig`.

    :param pyngrok_config: A ``pyngrok`` configuration to use when interacting with the ``ngrok`` binary,
        overriding :func:`~pyngrok.conf.get_default()`.
    :type pyngrok_config: PyngrokConfig, optional
    :return: The active ``ngrok`` tunnels.
    :rtype: list[NgrokTunnel]
    """
    if pyngrok_config is None:
        pyngrok_config = conf.get_default()

    api_url = get_ngrok_process(pyngrok_config).api_url

    _current_tunnels.clear()
    for tunnel in api_request("{}/api/tunnels".format(api_url), method="GET",
                              timeout=pyngrok_config.request_timeout)["tunnels"]:
        ngrok_tunnel = NgrokTunnel(tunnel, pyngrok_config, api_url)
        _current_tunnels[ngrok_tunnel.public_url] = ngrok_tunnel

    return list(_current_tunnels.values())


def kill(pyngrok_config=None):
    """
    Terminate the ``ngrok`` processes, if running, for the given config's ``ngrok_path``. This method will not
    block, it will just issue a kill request.

    :param pyngrok_config: A ``pyngrok`` configuration to use when interacting with the ``ngrok`` binary,
        overriding :func:`~pyngrok.conf.get_default()`.
    :type pyngrok_config: PyngrokConfig, optional
    """
    if pyngrok_config is None:
        pyngrok_config = conf.get_default()

    process.kill_process(pyngrok_config.ngrok_path)

    _current_tunnels.clear()


def get_version(pyngrok_config=None):
    """
    Get a tuple with the ``ngrok`` and ``pyngrok`` versions.

    :param pyngrok_config: A ``pyngrok`` configuration to use when interacting with the ``ngrok`` binary,
        overriding :func:`~pyngrok.conf.get_default()`.
    :type pyngrok_config: PyngrokConfig, optional
    :return: A tuple of ``(ngrok_version, pyngrok_version)``.
    :rtype: tuple
    """
    if pyngrok_config is None:
        pyngrok_config = conf.get_default()

    ngrok_version = process.capture_run_process(pyngrok_config.ngrok_path, ["--version"]).split("version ")[1]

    return ngrok_version, __version__


def update(pyngrok_config=None):
    """
    Update ``ngrok`` for the given config's ``ngrok_path``, if an update is available.

    :param pyngrok_config: A ``pyngrok`` configuration to use when interacting with the ``ngrok`` binary,
        overriding :func:`~pyngrok.conf.get_default()`.
    :type pyngrok_config: PyngrokConfig, optional
    :return: The result from the ``ngrok`` update.
    :rtype: str
    """
    if pyngrok_config is None:
        pyngrok_config = conf.get_default()

    return process.capture_run_process(pyngrok_config.ngrok_path, ["update"])


def api_request(url, method="GET", data=None, params=None, timeout=4):
    """
    Invoke an API request to the given URL, returning JSON data from the response.

    One use for this method is making requests to ``ngrok`` tunnels:

    .. code-block:: python

        from pyngrok import ngrok

        public_url = ngrok.connect()
        response = ngrok.api_request("{}/some-route".format(public_url),
                                     method="POST", data={"foo": "bar"})

    Another is making requests to the ``ngrok`` API itself:

    .. code-block:: python

        from pyngrok import ngrok

        api_url = ngrok.get_ngrok_process().api_url
        response = ngrok.api_request("{}/api/requests/http".format(api_url),
                                     params={"tunnel_name": "foo"})

    :param url: The request URL.
    :type url: str
    :param method: The HTTP method.
    :type method: str, optional
    :param data: The request body.
    :type data: dict, optional
    :param params: The URL parameters.
    :type params: dict, optional
    :param timeout: The request timeout, in seconds.
    :type timeout: float, optional
    :return: The response from the request.
    :rtype: dict
    """
    if params is None:
        params = []

    if not url.lower().startswith("http"):
        raise PyngrokSecurityError("URL must start with \"http\": {}".format(url))

    data = json.dumps(data).encode("utf-8") if data else None

    if params:
        url += "?{}".format(urlencode([(x, params[x]) for x in params]))

    request = Request(url, method=method.upper())
    request.add_header("Content-Type", "application/json")

    logger.debug("Making {} request to {} with data: {}".format(method, url, data))

    try:
        response = urlopen(request, data, timeout)
        response_data = response.read().decode("utf-8")

        status_code = response.getcode()
        logger.debug("Response {}: {}".format(status_code, response_data.strip()))

        if str(status_code)[0] != "2":
            raise PyngrokNgrokHTTPError("ngrok client API returned {}: {}".format(status_code, response_data), url,
                                        status_code, None, request.headers, response_data)
        elif status_code == HTTPStatus.NO_CONTENT:
            return None

        return json.loads(response_data)
    except socket.timeout:
        raise PyngrokNgrokURLError("ngrok client exception, URLError: timed out", "timed out")
    except HTTPError as e:
        response_data = e.read().decode("utf-8")

        status_code = e.getcode()
        logger.debug("Response {}: {}".format(status_code, response_data.strip()))

        raise PyngrokNgrokHTTPError("ngrok client exception, API returned {}: {}".format(status_code, response_data),
                                    e.url,
                                    status_code, e.msg, e.hdrs, response_data)
    except URLError as e:
        raise PyngrokNgrokURLError("ngrok client exception, URLError: {}".format(e.reason), e.reason)


def run(args=None, pyngrok_config=None):
    """
    Ensure ``ngrok`` is installed at the default path, then call :func:`~pyngrok.process.run_process`.

    This method is meant for interacting with ``ngrok`` from the command line and is not necessarily
    compatible with non-blocking API methods. For that, use :mod:`~pyngrok.ngrok`'s interface methods (like
    :func:`~pyngrok.ngrok.connect`), or use :func:`~pyngrok.process.get_process`.

    :param args: Arguments to be passed to the ``ngrok`` process.
    :type args: list[str], optional
    :param pyngrok_config: A ``pyngrok`` configuration to use when interacting with the ``ngrok`` binary,
        overriding :func:`~pyngrok.conf.get_default()`.
    :type pyngrok_config: PyngrokConfig, optional
    """
    if args is None:
        args = []
    if pyngrok_config is None:
        pyngrok_config = conf.get_default()

    install_ngrok(pyngrok_config)

    process.run_process(pyngrok_config.ngrok_path, args)


def main():
    """
    Entry point for the package's ``console_scripts``. This initializes a call from the command
    line and invokes :func:`~pyngrok.ngrok.run`.

    This method is meant for interacting with ``ngrok`` from the command line and is not necessarily
    compatible with non-blocking API methods. For that, use :mod:`~pyngrok.ngrok`'s interface methods (like
    :func:`~pyngrok.ngrok.connect`), or use :func:`~pyngrok.process.get_process`.
    """
    run(sys.argv[1:])

    if len(sys.argv) == 1 or len(sys.argv) == 2 and sys.argv[1].lstrip("-").lstrip("-") == "help":
        print("\nPYNGROK VERSION:\n   {}".format(__version__))
    elif len(sys.argv) == 2 and sys.argv[1].lstrip("-").lstrip("-") in ["v", "version"]:
        print("pyngrok version {}".format(__version__))


if __name__ == "__main__":
    main()<|MERGE_RESOLUTION|>--- conflicted
+++ resolved
@@ -14,11 +14,7 @@
 
 __author__ = "Alex Laird"
 __copyright__ = "Copyright 2020, Alex Laird"
-<<<<<<< HEAD
-__version__ = "4.2.2"
-=======
 __version__ = "5.0.0"
->>>>>>> e837536f
 
 logger = logging.getLogger(__name__)
 
