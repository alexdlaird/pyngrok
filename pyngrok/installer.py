--- conflicted
+++ resolved
@@ -72,13 +72,9 @@
         raise PyngrokNgrokInstallError("\"{}\" is not a supported platform".format(system))
 
 
-<<<<<<< HEAD
 def install_ngrok(ngrok_path: str,
-                  ngrok_version: Optional[str] = "v2",
+                  ngrok_version: Optional[str] = "v3",
                   **kwargs: Any):
-=======
-def install_ngrok(ngrok_path, ngrok_version="v3", **kwargs):
->>>>>>> cb4abb16
     """
     Download and install the latest ``ngrok`` for the current system, overwriting any existing contents
     at the given path.
@@ -144,13 +140,9 @@
     _clear_progress()
 
 
-<<<<<<< HEAD
 def get_ngrok_config(config_path: str,
                      use_cache: bool = True,
-                     ngrok_version: Optional[str] = "v2") -> Dict[str, Any]:
-=======
-def get_ngrok_config(config_path, use_cache=True, ngrok_version="v3"):
->>>>>>> cb4abb16
+                     ngrok_version: Optional[str] = "v3") -> Dict[str, Any]:
     """
     Get the ``ngrok`` config from the given path.
 
@@ -185,13 +177,9 @@
         raise PyngrokError("\"ngrok_version\" must be a supported version: {}".format(SUPPORTED_NGROK_VERSIONS))
 
 
-<<<<<<< HEAD
 def install_default_config(config_path: str,
                            data: Optional[Dict[str, Any]] = None,
-                           ngrok_version: Optional[str] = "v2"):
-=======
-def install_default_config(config_path, data=None, ngrok_version="v3"):
->>>>>>> cb4abb16
+                           ngrok_version: Optional[str] = "v3"):
     """
     Install the given data to the ``ngrok`` config. If a config is not already present for the given path, create one.
     Before saving new data to the default config, validate that they are compatible with ``pyngrok``.
